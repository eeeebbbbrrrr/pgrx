--- conflicted
+++ resolved
@@ -143,23 +143,15 @@
     }
 
     copy_sql_files(
-<<<<<<< HEAD
         manifest_path,
         package,
-=======
-        manifest,
->>>>>>> a2cce75f
         pg_config,
         is_release,
         is_test,
         features,
         &extdir,
         &base_directory,
-<<<<<<< HEAD
-        build_command_messages,
-=======
         true,
->>>>>>> a2cce75f
     )?;
 
     println!("{} installing {}", "    Finished".bold().green(), extname);
