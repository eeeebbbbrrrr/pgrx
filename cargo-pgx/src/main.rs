// Copyright 2020 ZomboDB, LLC <zombodb@gmail.com>. All rights reserved. Use of this source code is
// governed by the MIT license that can be found in the LICENSE file.

#[macro_use]
extern crate clap;

mod commands;

use crate::commands::connect::connect_psql;
use crate::commands::get::get_property;
use crate::commands::init::init_pgx;
use crate::commands::install::{install_extension, write_full_schema_file};
use crate::commands::new::create_crate_template;
use crate::commands::package::package_extension;
use crate::commands::run::run_psql;
use crate::commands::schema::generate_schema;
use crate::commands::start::start_postgres;
use crate::commands::status::status_postgres;
use crate::commands::stop::stop_postgres;
use crate::commands::test::test_extension;
use clap::{App, AppSettings};
use colored::Colorize;
use pgx_utils::handle_result;
use pgx_utils::pg_config::{PgConfig, PgConfigSelector, Pgx};
use pgx_utils::{exit, exit_with_error};
use std::collections::HashMap;
use std::path::PathBuf;
use std::str::FromStr;

const SUPPORTED_MAJOR_VERSIONS: &[u16] = &[10, 11, 12, 13];

fn main() -> std::result::Result<(), std::io::Error> {
    handle_result!(do_it(), "");
    Ok(())
}

fn do_it() -> std::result::Result<(), std::io::Error> {
    let yaml = load_yaml!("cli.yml");
    let app = App::from(yaml);

    let matches = app
        .version(crate_version!())
        .global_setting(AppSettings::GlobalVersion)
        .get_matches();

    if let Some(extension) = matches.subcommand_matches("pgx") {
        let result = match extension.subcommand() {
            ("init", Some(init)) => {
                let mut versions = HashMap::new();

                for major in SUPPORTED_MAJOR_VERSIONS {
                    let name = format!("pg{}", major);
                    init.value_of(&name).map(|v| versions.insert(name, v));
                }

                if versions.is_empty() {
                    // no arguments specified, so we'll just install our defaults
                    init_pgx(&Pgx::default(SUPPORTED_MAJOR_VERSIONS)?)
                } else {
                    // user specified arguments, so we'll only install those versions of Postgres
                    let mut default_pgx = None;
                    let mut pgx = Pgx::new();

                    for (pgver, pg_config_path) in versions {
                        let config = if pg_config_path == "download" {
                            if default_pgx.is_none() {
                                default_pgx = Some(Pgx::default(SUPPORTED_MAJOR_VERSIONS)?);
                            }
                            default_pgx
                                .as_ref()
                                .unwrap() // We just set this
                                .get(&pgver)
                                .expect(&format!("{} is not a known Postgres version", pgver))
                                .clone()
                        } else {
                            PgConfig::new(pg_config_path.into())
                        };
                        pgx.push(config);
                    }

                    init_pgx(&pgx)
                }
            }
            ("new", Some(new)) => {
                let is_bgworker = new.is_present("bgworker");
                let extname = new
                    .value_of("name")
                    .expect("<NAME> argument to create is required");
                validate_extension_name(extname);
                let path = PathBuf::from_str(&format!("{}/", extname)).unwrap();
                create_crate_template(path, extname, is_bgworker)
            }
            ("start", Some(start)) => {
                let pgver = start.value_of("pg_version").unwrap_or("all");
                let pgx = Pgx::from_config()?;
                for pg_config in pgx.iter(PgConfigSelector::new(pgver)) {
                    start_postgres(pg_config?)?
                }

                Ok(())
            }
            ("stop", Some(stop)) => {
                let pgver = stop.value_of("pg_version").unwrap_or("all");
                let pgx = Pgx::from_config()?;
                for pg_config in pgx.iter(PgConfigSelector::new(pgver)) {
                    stop_postgres(pg_config?)?
                }

                Ok(())
            }
            ("status", Some(status)) => {
                let pgver = status.value_of("pg_version").unwrap_or("all");
                let pgx = Pgx::from_config()?;
                for pg_config in pgx.iter(PgConfigSelector::new(pgver)) {
                    let pg_config = pg_config?;
                    if status_postgres(pg_config)? {
                        println!(
                            "Postgres v{} is {}",
                            pg_config.major_version()?,
                            "running".bold().green()
                        )
                    } else {
                        println!(
                            "Postgres v{} is {}",
                            pg_config.major_version()?,
                            "stopped".bold().red()
                        )
                    }
                }

                Ok(())
            }
            ("install", Some(install)) => {
                let is_release = install.is_present("release");
                let features = install
                    .values_of("features")
                    .map(|v| v.collect())
                    .unwrap_or(vec![]);
                let pg_config = match std::env::var("PGX_TEST_MODE_VERSION") {
                    // for test mode, we want the pg_config specified in PGX_TEST_MODE_VERSION
                    Ok(pgver) => match Pgx::from_config()?.get(&pgver) {
                        Ok(pg_config) => pg_config.clone(),
                        Err(_) => {
                            return Err(std::io::Error::new(std::io::ErrorKind::InvalidInput,
                                                           "PGX_TEST_MODE_VERSION does not contain a valid postgres version number"
                                ));
                        }
                    },

                    // otherwise, the user just ran "cargo pgx install", and we use whatever "pg_config" is configured
                    Err(_) => match install.value_of("pg_config") {
                        None => PgConfig::from_path(),
                        Some(config) => PgConfig::new(PathBuf::from(config)),
                    },
                };

                install_extension(&pg_config, is_release, None, features)
            }
            ("package", Some(package)) => {
                let is_debug = package.is_present("debug");
                let features = package
                    .values_of("features")
                    .map(|v| v.collect())
                    .unwrap_or(vec![]);
                let pg_config = match package.value_of("pg_config") {
                    None => PgConfig::from_path(),
                    Some(config) => PgConfig::new(PathBuf::from(config)),
                };
                package_extension(&pg_config, is_debug, features)
            }
            ("run", Some(run)) => {
                let pgver = run
                    .value_of("pg_version")
                    .expect("<PG_VERSION> is required");
                let dbname = run.value_of("dbname").map_or_else(
                    || get_property("extname").expect("could not determine extension name"),
                    |v| v.to_string(),
                );
                let features = run
                    .values_of("features")
                    .map(|v| v.collect())
                    .unwrap_or(vec![]);
                let is_release = run.is_present("release");
                run_psql(
                    Pgx::from_config()?.get(pgver)?,
                    &dbname,
                    is_release,
                    features,
                )
            }
            ("connect", Some(run)) => {
                let pgver = run
                    .value_of("pg_version")
                    .expect("<PG_VERSION> is required");
                let dbname = run.value_of("dbname").map_or_else(
                    || get_property("extname").expect("could not determine extension name"),
                    |v| v.to_string(),
                );
                connect_psql(Pgx::from_config()?.get(pgver)?, &dbname)
            }
            ("test", Some(test)) => {
                let is_release = test.is_present("release");
                let pgver = test.value_of("pg_version").unwrap_or("all");
                let test_workspace = test.is_present("workspace");
                let features = test
                    .values_of("features")
                    .map(|v| v.collect())
                    .unwrap_or(vec![]);
                let testname = test
                    .value_of("testname");
                let pgx = Pgx::from_config()?;
                for pg_config in pgx.iter(PgConfigSelector::new(pgver)) {
<<<<<<< HEAD
                    test_extension(pg_config?, is_release, features.clone(), testname)?
=======
                    test_extension(pg_config?, is_release, test_workspace, features.clone())?
>>>>>>> fe43d7a2
                }
                Ok(())
            }
            ("schema", Some(schema)) => {
                let features = schema
                    .values_of("features")
                    .map(|v| v.collect())
                    .unwrap_or(vec![]);
                generate_schema(&*features)
            }
            ("dump-schema", Some(dump_schema)) => {
                let dir = dump_schema
                    .value_of("directory")
                    .expect("the directory argument is required")
                    .into();
                let features = dump_schema
                    .values_of("features")
                    .map(|v| v.collect())
                    .unwrap_or(vec![]);
                generate_schema(&*features)?;
                write_full_schema_file(&dir, None);
                Ok(())
            }
            ("get", Some(get)) => {
                let name = get.value_of("name").expect("no property name specified");
                if let Some(value) = get_property(name) {
                    println!("{}", value);
                }
                Ok(())
            }
            _ => exit!(extension.usage()),
        };

        return result;
    } else {
        exit!(matches.usage())
    }
}

fn validate_extension_name(extname: &str) {
    for c in extname.chars() {
        if !c.is_alphanumeric() && c != '_' && !c.is_lowercase() {
            exit_with_error!("Extension name must be in the set of [a-z0-9_]")
        }
    }
}<|MERGE_RESOLUTION|>--- conflicted
+++ resolved
@@ -210,11 +210,7 @@
                     .value_of("testname");
                 let pgx = Pgx::from_config()?;
                 for pg_config in pgx.iter(PgConfigSelector::new(pgver)) {
-<<<<<<< HEAD
-                    test_extension(pg_config?, is_release, features.clone(), testname)?
-=======
-                    test_extension(pg_config?, is_release, test_workspace, features.clone())?
->>>>>>> fe43d7a2
+                    test_extension(pg_config?, is_release, test_workspace, features.clone(), testname)?
                 }
                 Ok(())
             }
