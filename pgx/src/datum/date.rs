--- conflicted
+++ resolved
@@ -8,13 +8,11 @@
 */
 
 use crate::{pg_sys, FromDatum, IntoDatum};
-<<<<<<< HEAD
 use pgx_utils::sql_entity_graph::metadata::{
     ArgumentError, ReturnVariant, ReturnVariantError, SqlTranslatable, SqlVariant,
 };
 use std::ops::{Deref, DerefMut};
 use time::format_description::FormatItem;
-=======
 use core::num::TryFromIntError;
 use std::ffi::CStr;
 
@@ -40,7 +38,6 @@
         pg_sys::DATEOID
     }
 }
->>>>>>> eb33247c
 
 impl FromDatum for Date {
     unsafe fn from_datum(datum: pg_sys::Datum, is_null: bool) -> Option<Self>
@@ -174,7 +171,15 @@
             cstr = CStr::from_ptr(buf);
         }
 
-<<<<<<< HEAD
+        /* This unwrap is fine as Postgres won't ever write invalid UTF-8,
+           because Postgres only writes ASCII
+        */
+        serializer
+            .serialize_str(cstr.to_str().unwrap())
+            .map_err(|e| serde::ser::Error::custom(format!("Date formatting problem: {:?}", e)))
+    }
+}
+
 static DATE_FORMAT: &[FormatItem<'static>] =
     time::macros::format_description!("[year]-[month]-[day]");
 
@@ -186,13 +191,5 @@
         Ok(ReturnVariant::Plain(SqlVariant::Mapped(String::from(
             "date",
         ))))
-=======
-        /* This unwrap is fine as Postgres won't ever write invalid UTF-8,
-           because Postgres only writes ASCII
-        */
-        serializer
-            .serialize_str(cstr.to_str().unwrap())
-            .map_err(|e| serde::ser::Error::custom(format!("Date formatting problem: {:?}", e)))
->>>>>>> eb33247c
     }
 }