--- conflicted
+++ resolved
@@ -101,7 +101,6 @@
 
 pub use pgx_pg_sys as pg_sys; // the module only, not its contents
 
-<<<<<<< HEAD
 // and re-export these
 pub use pg_sys::elog::PgLogLevel;
 pub use pg_sys::errcodes::PgSqlErrorCode;
@@ -114,7 +113,6 @@
     check_for_interrupts, debug1, debug2, debug3, debug4, debug5, ereport, error, function_name,
     info, log, notice, warning, FATAL, PANIC,
 };
-=======
 pub use pgx_utils as utils;
 
 #[deprecated = "Please use the types in `{core,alloc,std}::ffi` instead"]
@@ -122,12 +120,10 @@
     pub use alloc::ffi::{CString, FromVecWithNulError, NulError};
     pub use core::ffi::{c_char, CStr, FromBytesWithNulError};
 }
->>>>>>> 9a798bca
 
 use once_cell::sync::Lazy;
 use pgx_utils::sql_entity_graph::RustSourceOnlySqlMapping;
 use std::collections::HashSet;
-pub use {cstr_core, pgx_utils as utils};
 
 macro_rules! map_source_only {
     ($map:ident, $rust:ty, $sql:expr) => {{
