[package]
name = "pgx-pg-sys"
version = "0.4.5"
authors = ["ZomboDB, LLC <zombodb@gmail.com>"]
license = "MIT"
description = "Generated Rust bindings for Postgres internals, for use with 'pgx'"
homepage = "https://github.com/zombodb/pgx"
repository = "https://github.com/zombodb/pgx"
documentation = "https://docs.rs/pgx-pg-sys"
readme = "README.md"
edition = "2021"
rust-version = "1.58"

[features]
default = [ ]
pg10 = [ ]
pg11 = [ ]
pg12 = [ ]
pg13 = [ ]
pg14 = [ ]

[package.metadata.docs.rs]
features = ["pg14"]
no-default-features = true
targets = ["x86_64-unknown-linux-gnu"]
# Enable `#[cfg(docsrs)]` (https://docs.rs/about/builds#cross-compiling)
rustc-args = ["--cfg", "docsrs"]
rustdoc-args = ["--cfg", "docsrs"]

[dependencies]
memoffset = "0.6.5"
once_cell = "1.10.0"
<<<<<<< HEAD
pgx-macros = { path = "../pgx-macros/", version = "0.4.3" }
# polyfill until #![feature(strict_provenance)] stabilizes
sptr = "0.3"
=======
pgx-macros = { path = "../pgx-macros/", version = "=0.4.5" }
>>>>>>> 72c53daf

[build-dependencies]
bindgen = { version = "0.59.2", default-features = false, features = ["runtime"] }
build-deps = "0.1.4"
owo-colors = "3.4.0"
num_cpus = "1.13.1"
pgx-utils = { path = "../pgx-utils/", version = "=0.4.5" }
proc-macro2 = "1.0.39"
quote = "1.0.18"
rayon = "1.5.3"
syn = { version = "1.0.95", features = [ "extra-traits", "full", "fold", "parsing" ] }
eyre = "0.6.8"
color-eyre = "0.6.1"
rustversion = "1.0"<|MERGE_RESOLUTION|>--- conflicted
+++ resolved
@@ -30,13 +30,9 @@
 [dependencies]
 memoffset = "0.6.5"
 once_cell = "1.10.0"
-<<<<<<< HEAD
-pgx-macros = { path = "../pgx-macros/", version = "0.4.3" }
+pgx-macros = { path = "../pgx-macros/", version = "=0.4.5" }
 # polyfill until #![feature(strict_provenance)] stabilizes
 sptr = "0.3"
-=======
-pgx-macros = { path = "../pgx-macros/", version = "=0.4.5" }
->>>>>>> 72c53daf
 
 [build-dependencies]
 bindgen = { version = "0.59.2", default-features = false, features = ["runtime"] }
