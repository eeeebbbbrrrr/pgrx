--- conflicted
+++ resolved
@@ -20,11 +20,7 @@
       matrix:
         version: [10, 11, 12, 13]
         os: ["ubuntu-latest"]
-<<<<<<< HEAD
-        examples: ["arrays", "bad_ideas", "bgworker", "bytea", "custom_types", "errors", "operators", "schemas", "shmem", "spi", "srf", "strings", "triggers"]
-=======
-        examples: ["aggregate", "arrays", "bad_ideas", "bgworker", "bytea", "custom_types", "errors", "operators", "schemas", "shmem", "spi", "srf", "strings"]
->>>>>>> 882343b4
+        examples: ["aggregate", "arrays", "bad_ideas", "bgworker", "bytea", "custom_types", "errors", "operators", "schemas", "shmem", "spi", "srf", "strings", "triggers"]
 
     steps:
     - uses: actions/checkout@v2
