--- conflicted
+++ resolved
@@ -1,10 +1,6 @@
 [package]
 name = "pgx-tests"
-<<<<<<< HEAD
-version = "0.2.0-beta.2"
-=======
 version = "0.2.0-beta.3"
->>>>>>> 9c1a6337
 authors = ["ZomboDB, LLC <zombodb@gmail.com>"]
 edition = "2018"
 license = "MIT"
@@ -33,24 +29,13 @@
 [dependencies]
 colored = "2.0.0"
 lazy_static = "1.4.0"
-<<<<<<< HEAD
-libc = "0.2.104"
-pgx = { path = "../pgx", default-features = false, version= "0.2.0-beta.2" }
-pgx-macros = { path = "../pgx-macros", version= "0.2.0-beta.2" }
-pgx-utils = { path = "../pgx-utils", version= "0.2.0-beta.2" }
-=======
 libc = "0.2.105"
 pgx = { path = "../pgx", default-features = false, version= "0.2.0-beta.3" }
 pgx-macros = { path = "../pgx-macros", version= "0.2.0-beta.3" }
 pgx-utils = { path = "../pgx-utils", version= "0.2.0-beta.3" }
->>>>>>> 9c1a6337
 postgres = "0.19.2"
 regex = "1.5.4"
 serde = "1.0.130"
 serde_json = "1.0.68"
 shutdown_hooks = "0.1.0"
-<<<<<<< HEAD
-time = "0.3.3"
-=======
-time = "0.3.4"
->>>>>>> 9c1a6337
+time = "0.3.4"